use crate::auth;
use yew::prelude::*;
use yewdux::prelude::*;

#[hook]
pub fn use_on_auth_success<F>(callback: F)
where
	F: Fn(&std::rc::Rc<auth::Status>) + 'static,
{
	let callback = yew_hooks::use_latest(callback);
	let auth_status = use_store_value::<auth::Status>();
	let was_success = use_state_eq({
		let auth_status = auth_status.clone();
		move || matches!(*auth_status, auth::Status::Successful { .. })
	});
<<<<<<< HEAD
	use_effect_with((auth_status, was_success), move |(status, was_authenticated)| {
		let is_authenticated = matches!(**status, auth::Status::Successful { .. });
		if is_authenticated && !**was_authenticated {
			(*callback.current())(status);
		}
		was_authenticated.set(is_authenticated);
	});
=======
	use_effect_with_deps(
		move |(status, was_authenticated)| {
			let is_authenticated = matches!(**status, auth::Status::Successful { .. });
			if is_authenticated && !**was_authenticated {
				(*callback.current())(status);
			}
			was_authenticated.set(is_authenticated);
		},
		(auth_status, was_success),
	);
>>>>>>> 9777fc83
}

#[function_component]
pub fn LoginButton() -> Html {
	let (auth_status, _) = use_store::<auth::Status>();
	let auth = use_context::<auth::Auth>().unwrap();
	if matches!(*auth_status, auth::Status::Successful { .. }) {
		let onclick = auth.logout_callback().reform(|_: MouseEvent| ());
		html! {
			<button
				class="btn btn-outline-danger"
				{onclick}
			>
				{"Sign Out"}
			</button>
		}
	} else {
		let onclick = auth
			.login_callback()
			.reform(|_: MouseEvent| auth::OAuthProvider::Github);
		html! {
			<button
				class="btn btn-success"
				{onclick}
			>
				{"Sign In"}
			</button>
		}
	}
}<|MERGE_RESOLUTION|>--- conflicted
+++ resolved
@@ -13,7 +13,6 @@
 		let auth_status = auth_status.clone();
 		move || matches!(*auth_status, auth::Status::Successful { .. })
 	});
-<<<<<<< HEAD
 	use_effect_with((auth_status, was_success), move |(status, was_authenticated)| {
 		let is_authenticated = matches!(**status, auth::Status::Successful { .. });
 		if is_authenticated && !**was_authenticated {
@@ -21,18 +20,6 @@
 		}
 		was_authenticated.set(is_authenticated);
 	});
-=======
-	use_effect_with_deps(
-		move |(status, was_authenticated)| {
-			let is_authenticated = matches!(**status, auth::Status::Successful { .. });
-			if is_authenticated && !**was_authenticated {
-				(*callback.current())(status);
-			}
-			was_authenticated.set(is_authenticated);
-		},
-		(auth_status, was_success),
-	);
->>>>>>> 9777fc83
 }
 
 #[function_component]
