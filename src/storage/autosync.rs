--- conflicted
+++ resolved
@@ -112,23 +112,13 @@
 #[function_component]
 pub fn Provider(props: &ChildrenProps) -> Html {
 	let database = use_context::<crate::database::app::Database>().unwrap();
-<<<<<<< HEAD
 	let system_depot = use_context::<crate::system::Depot>().unwrap();
-	let channel = Channel(use_memo(
-		|_| {
-			let (send_req, recv_req) = async_channel::unbounded();
-			RequestChannel { send_req, recv_req }
-		},
-		(),
-	));
-	let status = Status(use_state_eq(|| StatusState::default()));
-	let storage = crate::storage::use_storage();
-=======
 	let channel = Channel(use_memo((), |_| {
 		let (send_req, recv_req) = async_channel::unbounded();
 		RequestChannel { send_req, recv_req }
 	}));
->>>>>>> 510f1eee
+	let status = Status(use_state_eq(|| StatusState::default()));
+	let storage = crate::storage::use_storage();
 	use_async_with_options(
 		{
 			let database = database.clone();
